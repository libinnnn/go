// errorcheck

// Copyright 2018 The Go Authors. All rights reserved.
// Use of this source code is governed by a BSD-style
// license that can be found in the LICENSE file.

// Non-Go-constant but constant values aren't ok for shifts.

package p

import "unsafe"

func f() {
<<<<<<< HEAD
	_ = complex(1<<uintptr(unsafe.Pointer(nil)), 0) // ERROR "invalid operation: .*shift of type float64.*|shifted operand .* must be integer"
=======
	_ = complex(1<<uintptr(unsafe.Pointer(nil)), 0) // ERROR "invalid operation: .*shift of type float64.*|non-integer type for left operand of shift"
>>>>>>> 4e8f681e
}<|MERGE_RESOLUTION|>--- conflicted
+++ resolved
@@ -11,9 +11,5 @@
 import "unsafe"
 
 func f() {
-<<<<<<< HEAD
-	_ = complex(1<<uintptr(unsafe.Pointer(nil)), 0) // ERROR "invalid operation: .*shift of type float64.*|shifted operand .* must be integer"
-=======
-	_ = complex(1<<uintptr(unsafe.Pointer(nil)), 0) // ERROR "invalid operation: .*shift of type float64.*|non-integer type for left operand of shift"
->>>>>>> 4e8f681e
+	_ = complex(1<<uintptr(unsafe.Pointer(nil)), 0) // ERROR "invalid operation: .*shift of type float64.*|non-integer type for left operand of shift|shifted operand .* must be integer"
 }